--- conflicted
+++ resolved
@@ -1,21 +1,16 @@
 <!DOCTYPE html>
 <html lang="en">
 <head>
-<<<<<<< HEAD
-  <meta charset="UTF-8">
-  <title>Apply for Forest Access</title>
-  <meta name="viewport" content="width=device-width, initial-scale=1.0">
-=======
+
   <meta charset="utf-8" />
   <title>Apply for Forest Rights</title>
   <meta name="viewport" content="width=device-width,initial-scale=1" />
->>>>>>> 9f22cd8d
   <link rel="stylesheet" href="https://unpkg.com/leaflet/dist/leaflet.css" />
   <script src="https://www.gstatic.com/firebasejs/9.23.0/firebase-app-compat.js"></script>
   <script src="https://www.gstatic.com/firebasejs/9.23.0/firebase-auth-compat.js"></script>
   <script src="https://www.gstatic.com/firebasejs/9.23.0/firebase-firestore-compat.js"></script>
   <style>
-<<<<<<< HEAD
+
     body {
       font-family: system-ui, Arial, sans-serif;
       margin: 12px;
@@ -88,14 +83,7 @@
       font-size: 14px;
       color: #444;
     }
-
-    #map {
-      height: 360px;
-      margin-top: 16px;
-      border-radius: 6px;
-      border: 1px solid #ccc;
-    }
-
+    
     .small {
       font-size: 13px;
       color: #666;
@@ -122,7 +110,7 @@
       align-items: center;
       flex-wrap: wrap;
     }
-=======
+
     body{font-family:system-ui,Arial;margin:12px;color:#111}
     .card{max-width:860px;margin:0 auto;padding:12px;border:1px solid #ddd;border-radius:8px;background:#fff}
     label{display:block;margin-top:8px;font-weight:600}
@@ -139,7 +127,7 @@
     .profile-icon { width: 40px; height: 40px; border-radius: 50%; background: #388e3c; color: #fff; display: flex; align-items: center; justify-content: center; font-size: 22px; margin-right: 10px; }
     .logout-btn { padding: 8px 16px; background: #d32f2f; color: #fff; border: none; border-radius: 4px; cursor: pointer; }
     #applicationCard { background:#e8f5e9; margin-top:24px; }
->>>>>>> 9f22cd8d
+
   </style>
 </head>
 <body>
@@ -149,7 +137,7 @@
   </div>
   <div class="card">
     <h2>Apply as Tribal Applicant</h2>
-<<<<<<< HEAD
+
     <div class="small">
       Upload your Patta to auto-extract details or fill manually below. You may also select a location on the map.
     </div>
@@ -193,8 +181,20 @@
       <input type="hidden" id="ocr_stateKey" name="stateKey">
       <input type="hidden" id="ocr_tribal_note" name="tribal_note">
     </form>
-=======
-    <div id="beforeApply">
+  
+      <div id="result">
+      <h3>Matched Forest</h3>
+      <div id="matchInfo" class="small"></div>
+      <div class="flex-row">
+        <button id="confirmBtn" style="background:#1f6feb">Confirm and Submit Application</button>
+        <button id="resetSelection" type="button" class="btn-secondary">Clear selection</button>
+      </div>
+    </div>
+  </div>
+  
+<!-- amash code -->
+
+<!--     <div id="beforeApply">
       <div class="small">Enter name, village and state. You may geocode the village or pick a spot on the map (Choose different spot).</div>
       <form id="applyForm">
         <label>Name</label>
@@ -242,7 +242,7 @@
   </div>
   <script src="https://unpkg.com/leaflet/dist/leaflet.js"></script>
   <script src="https://cdn.jsdelivr.net/npm/@turf/turf@6/turf.min.js"></script>
-  <script src="{{ url_for('static', filename='apply.js') }}"></script>
+  <script src="{{ url_for('static', filename='apply.js') }}"></script> -->
   <script>
     const firebaseConfig = {
       apiKey: "AIzaSyB8FWKokLgsgJ_uDDF1HSWh6brugLjK_9g",
@@ -314,7 +314,7 @@
           }
         });
     }
->>>>>>> 9f22cd8d
+
 
     function showApplicationCard(app) {
       document.getElementById('cardName').textContent = app.applicant || '';
@@ -335,17 +335,7 @@
       progressDiv.style.color = color;
     }
 
-<<<<<<< HEAD
-    <div id="result">
-      <h3>Matched Forest</h3>
-      <div id="matchInfo" class="small"></div>
-      <div class="flex-row">
-        <button id="confirmBtn" style="background:#1f6feb">Confirm and Submit Application</button>
-        <button id="resetSelection" type="button" class="btn-secondary">Clear selection</button>
-      </div>
-    </div>
-  </div>
-=======
+
     document.getElementById('trackProgressBtn').onclick = function() {
       fetch('/get_app_status', {
         method: 'POST',
@@ -371,7 +361,7 @@
         updateProgressStatus('Pending');
       });
     };
->>>>>>> 9f22cd8d
+
 
     // Only handle the "Confirm and Submit Application" button for actual submission
     document.addEventListener('DOMContentLoaded', function() {
@@ -426,7 +416,3 @@
   </script>
 </body>
 </html>
-</body>
-</html>
-</body>
-</html>