--- conflicted
+++ resolved
@@ -163,7 +163,7 @@
     except Exception as e:
         return json_response({"success": False, "message": str(e)}, 500)
 
-<<<<<<< HEAD
+
 @app.route("/extract_patta", methods=["POST"])
 def extract_patta_endpoint():
     state_key = request.form.get("stateKey")
@@ -177,7 +177,7 @@
 
     data["state"] = state_key
     return jsonify(data)
-=======
+
 @app.route('/get_app_status', methods=['POST'])
 def get_app_status():
     data = request.get_json(force=True)
@@ -209,9 +209,6 @@
             continue
     return json_response({'success': True, 'status': 'Pending'})
 
-if __name__ == '__main__':
-    app.run(host='0.0.0.0', port=5000, debug=True)
->>>>>>> 9f22cd8d
 
 if __name__ == '__main__':
     app.run(host='0.0.0.0', port=5000, debug=True)